--- conflicted
+++ resolved
@@ -31,6 +31,14 @@
 
       <rb.Row>
         <rb.Col>
+          {featureAdvancedEnabled && (
+            <div className="mb-4">
+              <Link className="unstyled" to={routes.fidelityBondsDevOnly}>
+                Switch to developer view.
+              </Link>
+            </div>
+          )}
+
           <div className="mb-4">
             <Trans i18nKey="fidelity_bond.description">
               <a
@@ -45,35 +53,7 @@
             </Trans>
           </div>
 
-<<<<<<< HEAD
-          {settings.useAdvancedWalletMode && (
-            <rb.Alert variant="warning" className="mb-4">
-              <Trans i18nKey="fidelity_bond.alert_warning_advanced_mode_active">
-                You are in advanced mode. It is assumed that you know what you are doing.
-                <br />
-                <small>
-                  e.g. a transaction creating a Fidelity Bond <b>should have no change</b>, etc.
-                </small>
-              </Trans>
-            </rb.Alert>
-          )}
-
-          {settings.useAdvancedWalletMode ? <FidelityBondAdvanced /> : <FidelityBondSimple />}
-=======
-          <rb.Alert variant="danger" className="mb-4">
-            <Trans i18nKey="fidelity_bond.alert_warning_dev_mode">
-              Fidelity Bonds are currently only available in developer mode.
-              {featureAdvancedEnabled && (
-                <>
-                  {' '}
-                  <Link className="unstyled" to={routes.fidelityBondsDevOnly}>
-                    Switch to developer view.
-                  </Link>
-                </>
-              )}
-            </Trans>
-          </rb.Alert>
->>>>>>> 81b1f989
+          <FidelityBondSimple />
         </rb.Col>
       </rb.Row>
     </div>
