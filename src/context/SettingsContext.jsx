import React, { createContext, useReducer, useEffect, useContext } from 'react'
import { BTC } from '../utils'

const localStorageKey = window.JM.SETTINGS_STORE_KEY

const initialSettings = {
  showBalance: false,
  unit: BTC,
<<<<<<< HEAD
  showOnboarding: true,
=======
  useAdvancedWalletMode: false,
>>>>>>> 7546ca74
}

const SettingsContext = createContext()

const settingsReducer = (oldSettings, action) => {
  const { ...newSettings } = action

  return {
    ...oldSettings,
    ...newSettings,
  }
}

const SettingsProvider = ({ children }) => {
  const [settings, dispatch] = useReducer(
    settingsReducer,
    Object.assign({}, initialSettings, JSON.parse(window.localStorage.getItem(localStorageKey)))
  )

  useEffect(() => {
    window.localStorage.setItem(localStorageKey, JSON.stringify(settings))
  }, [settings])

  return <SettingsContext.Provider value={{ settings, dispatch }}>{children}</SettingsContext.Provider>
}

const useSettings = () => {
  const context = useContext(SettingsContext)
  if (context === undefined) {
    throw new Error('useSettings must be used within a SettingsProvider')
  }
  return context.settings
}

const useSettingsDispatch = () => {
  const context = useContext(SettingsContext)
  if (context === undefined) {
    throw new Error('useSettingsDispatch must be used within a SettingsProvider')
  }
  return context.dispatch
}

export { SettingsProvider, useSettings, useSettingsDispatch }<|MERGE_RESOLUTION|>--- conflicted
+++ resolved
@@ -6,11 +6,8 @@
 const initialSettings = {
   showBalance: false,
   unit: BTC,
-<<<<<<< HEAD
   showOnboarding: true,
-=======
   useAdvancedWalletMode: false,
->>>>>>> 7546ca74
 }
 
 const SettingsContext = createContext()
